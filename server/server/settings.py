--- conflicted
+++ resolved
@@ -132,7 +132,6 @@
 #        'NAME': os.path.join(BASE_DIR, 'db.sqlite3'),
 #    }
 
-<<<<<<< HEAD
 # For a production setup, we recommend to not use sqlite
 # but instead a real database like MySQL or Postgres.
     'default': {
@@ -146,16 +145,6 @@
             'read_default_file': '/etc/mysql/mysql.cnf',
         },
     }
-=======
-    # For a production setup, we recommend to not use sqlite
-    # but instead a real database like MySQL or Postgres.
-    #    'default': {
-    #        'ENGINE': 'django.db.backends.mysql',
-    #        'OPTIONS': {
-    #            'read_default_file': '/path/to/my.cnf',
-    #        },
-    #    }
->>>>>>> ca888b13
 }
 
 # Internationalization
